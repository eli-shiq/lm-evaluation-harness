--- conflicted
+++ resolved
@@ -17,11 +17,8 @@
 from . import race 
 from . import piqa
 from . import triviaqa
-<<<<<<< HEAD
 from . import pubmedqa
-=======
 from . import webqs
->>>>>>> c0fbf9e8
 
 
 TASK_REGISTRY = {
